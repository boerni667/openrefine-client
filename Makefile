--- conflicted
+++ resolved
@@ -1,7 +1,7 @@
 # XXX have a Makefile written by someone that knows Makefiles...
 
 all: test build install
-	
+
 readme:
 	# requires docutils, e.g. pip install docutils
 	rst2html.py README.rst > README.html
@@ -28,8 +28,5 @@
 	rm -rf README.html build dist refine_client.egg-info distribute-*
 
 dist: clean
-<<<<<<< HEAD
 	python setup.py sdist
-=======
-	python setup.py dist
->>>>>>> 9ea349b2
+	